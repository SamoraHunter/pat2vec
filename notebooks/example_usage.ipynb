--- conflicted
+++ resolved
@@ -170,7 +170,6 @@
   {
    "cell_type": "code",
    "execution_count": null,
-<<<<<<< HEAD
    "metadata": {},
    "outputs": [],
    "source": [
@@ -189,15 +188,11 @@
   },
   {
    "cell_type": "code",
-   "execution_count": 9,
-=======
->>>>>>> 43a574d7
-   "metadata": {},
-   "outputs": [],
-   "source": [
-    "# This will find similar SNOMED codes to the input codes.\n",
-    "\n",
-    "snomed_example = False # Requires snomed CT files on path\n",
+   "execution_count": null,
+   "metadata": {},
+   "outputs": [],
+   "source": [
+    "snomed_example = False\n",
     "\n",
     "if(snomed_example):\n",
     "    \n",
@@ -1120,14 +1115,6 @@
   {
    "cell_type": "code",
    "execution_count": null,
-   "metadata": {},
-   "outputs": [],
-   "source": [
-    "print(\"test push protection 4x\")"
-   ]
-  },
-  {
-   "cell_type": "code",
    "execution_count": null,
    "metadata": {},
    "outputs": [],
