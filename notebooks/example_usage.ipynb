--- conflicted
+++ resolved
@@ -1071,26 +1071,6 @@
    "execution_count": null,
    "metadata": {},
    "outputs": [],
-<<<<<<< HEAD
-=======
-   "source": [
-    "print(\"test push protection 2x\")"
-   ]
-  },
-  {
-   "cell_type": "code",
-   "execution_count": 1,
-   "metadata": {},
-   "outputs": [
-    {
-     "name": "stdout",
-     "output_type": "stream",
-     "text": [
-      "test push protection 3x\n"
-     ]
-    }
-   ],
->>>>>>> 95d5fe1a
    "source": [
     "print(\"test push protection 3x\")"
    ]
