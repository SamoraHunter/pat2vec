en-core-web-md @ http://dh-cap02:8000/mirrors/pat2vec/en-core-web-md/en_core_web_md-3.6.0-py3-none-any.whl # hypenated path for _ in actual dir
medcat==1.14.0
paramiko
colorama
elasticsearch==8.17.0
eland==8.17.0
faker
fuzzywuzzy
pytest
nbformat
nbconvert
nbstripout
<<<<<<< HEAD
pre-commit
=======
nbmake
>>>>>>> 95d5fe1a
<|MERGE_RESOLUTION|>--- conflicted
+++ resolved
@@ -10,8 +10,5 @@
 nbformat
 nbconvert
 nbstripout
-<<<<<<< HEAD
 pre-commit
-=======
-nbmake
->>>>>>> 95d5fe1a
+nbmake