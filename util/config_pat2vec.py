from util.methods_get import add_offset_column, build_patient_dict, generate_date_list
import os
import sys
from datetime import datetime, timedelta
from pathlib import Path

import pandas as pd
import paramiko
from dateutil.relativedelta import relativedelta
from IPython.display import display

# stuff paths for portability
sys.path.insert(0, '/home/aliencat/samora/gloabl_files')
sys.path.insert(0, '/data/AS/Samora/gloabl_files')
sys.path.insert(0, '/home/jovyan/work/gloabl_files')
sys.path.insert(0, '/home/cogstack/samora/_data/gloabl_files')
sys.path.insert(0, '/home/cogstack/samora/_data/gloabl_files/pat2vec')


class config_class:
    def __init__(self,
                 remote_dump=False,
                 suffix='',
                 treatment_doc_filename='treatment_docs.csv',
                 treatment_control_ratio_n=1,
                 proj_name='new_project',
                 current_path_dir=".",
                 main_options=None,
                 start_date=(datetime(1995, 1, 1)),
                 years=0,
                 months=0,
                 days=1,
                 aliencat=False,
                 dgx=False,
                 dhcap=False,
                 dhcap02=True,
                 batch_mode=True,
                 store_annot=False,
                 share_sftp=True,
                 multi_process=False,
                 annot_first=False,
                 strip_list=True,
                 verbosity=3,
                 random_seed_val=42,
                 hostname=None,
                 username=None,
                 password=None,
                 gpu_mem_threshold=4000,
                 testing=False,
                 use_controls=False,
                 medcat=False,
                 global_start_year=None,
                 global_start_month=None,
                 global_end_year=None,
                 global_end_month=None,
                 skip_additional_listdir=False,
                 start_time=None,
                 root_path=None,
                 negate_biochem=False,
                 patient_id_column_name='client_idcode',
<<<<<<< HEAD
                 overwrite_stored_pat_docs=False,
                 store_pat_batch_docs=True,
                 annot_filter_options=None,
                 shuffle_pat_list=False,
                 individual_patient_window=False,
                 individual_patient_window_df=None,
                 individual_patient_window_start_column_name=None,
                 individual_patient_id_column_name=None,

=======
                 overwrite_stored_pat_docs = False,
                 store_pat_batch_docs = True,
                 annot_filter_options = None,
                 shuffle_pat_list = False,
                 individual_patient_window = False,
                 individual_patient_window_df = None,
                 individual_patient_window_start_column_name = None,
                 individual_patient_id_column_name = None,
                 dropna_doc_timestamps = True
                 
>>>>>>> 18361b87
                 ):
        """
This module defines a configuration class for a data processing pipeline. It includes parameters for file paths, project settings, and various processing options.

Attributes:
    remote_dump (bool): Indicates whether the data should be dumped remotely.
    suffix (str): Suffix for file paths.
    treatment_doc_filename (str): Filename for treatment documents.
    treatment_control_ratio_n (int): Ratio of treatment to control samples.
    proj_name (str): Project name. Patient data pre processing batches are stored here.
    current_path_dir (str): Current path directory.
    main_options (dict): Dictionary of main processing options. This is a dict of data source:boolean for retrieval and inclusion in output vectors.
    start_date (datetime): Start date for processing. When should the search begin, example (2022, 1, 1). 
    years (int): Number of years for processing. How long should the search window be? 
    months (int): Number of months for processing. ..
    days (int): Number of days for processing. ...
    aliencat (bool): Flag for Aliencat processing. Set an env bool and check the paths it sets for medcat model and remote dumping etc.
    dgx (bool): Flag for DGX processing.
    dhcap (bool): Flag for DHCAP processing.
    dhcap02 (bool): Flag for DHCAP02 processing.
    batch_mode (bool): Flag for batch processing. Working mode. 
    store_annot (bool): Flag for storing annotations. deprecated.
    share_sftp (bool): Flag for sharing via SFTP. deprecated.
    multi_process (bool): Flag for multi-processing. deprecated.
    annot_first (bool): Flag for annotation priority. deprecated.
    strip_list (bool): Flag for stripping list. Check for already completed batches of pat vectors to skip in main run. Useful for starting and stopping.
    verbosity (int): Verbosity level.
    random_seed_val (int): Random seed value.
    hostname (str): Remote host name.
    username (str): Remote username.
    password (str): Remote password.
    gpu_mem_threshold (int): GPU memory threshold.
    testing (bool): Flag for testing mode.
    use_controls (bool): Flag for using control samples.
    medcat (bool): Flag for MedCat processing.
    global_start_year (int): Global start year for processing range.
    global_start_month (int): Global start month for processing range.
    global_end_year (int): Global end year for processing range.
    global_end_month (int): Global end month for processing range.
    skip_additional_listdir (bool): Flag for skipping additional list directories.
    start_time (datetime): Start time of the processing.
    root_path (str): Root path for storing processed data.
    negate_biochem (bool): Flag for negating biochemistry.
    patient_id_column_name (str): Column name for patient ID.
    overwrite_stored_pat_docs (bool): Flag for overwriting stored patient documents.
    store_pat_batch_docs (bool): Flag for storing patient batch documents.
    annot_filter_options (dict): Annotation filter options.
    shuffle_pat_list (bool): Flag for shuffling patient list.
    individual_patient_window (bool): Flag for individual patient window processing.
    individual_patient_window_df (pd.DataFrame): DataFrame for individual patient window.
    individual_patient_window_start_column_name (str): Column name for individual patient window start.
    individual_patient_id_column_name (str): Column name for individual patient ID.

Methods:
    update_global_start_date: Updates the global start date based on the provided start date.
"""

        self.suffix = suffix
        self.treatment_doc_filename = treatment_doc_filename
        self.treatment_control_ratio_n = treatment_control_ratio_n
        self.pre_annotation_path = f'current_pat_annots_parts{self.suffix}/'
        self.pre_annotation_path_mrc = f'current_pat_annots_mrc_parts{self.suffix}/'

        # self.pre_document_day_path = f'current_pat_documents{self.suffix}/'
        self.pre_document_annotation_batch_path = f'current_pat_documents_annotations_batches{self.suffix}/'
        self.pre_document_annotation_batch_path_mct = f'current_pat_documents_annotations_batches_mct{self.suffix}/'
        self.pre_document_batch_path = f"current_pat_document_batches{self.suffix}/"
        self.pre_document_batch_path_mct = f"current_pat_document_batches_mct{self.suffix}/"

        self.store_pat_batch_docs = store_pat_batch_docs

        self.proj_name = proj_name
        self.main_options = main_options

        self.negate_biochem = negate_biochem
        self.patient_id_column_name = patient_id_column_name

        self.aliencat = aliencat
        self.dgx = dgx
        self.dhcap = dhcap
        self.dhcap02 = dhcap02
        self.batch_mode = batch_mode
        self.remote_dump = remote_dump

        self.store_annot = store_annot
        self.share_sftp = share_sftp
        self.multi_process = multi_process
        self.annot_first = annot_first
        self.strip_list = strip_list
        self.verbosity = verbosity
        self.random_seed_val = random_seed_val

        self.hostname = hostname
        self.username = username
        self.password = password

        self.gpu_mem_threshold = gpu_mem_threshold

        self.testing = testing
        self.use_controls = use_controls

        self.skipped_counter = 0  # init start

        self.medcat = medcat

        self.root_path = root_path

        self.overwrite_stored_pat_docs = overwrite_stored_pat_docs

        self.annot_filter_options = annot_filter_options

        self.start_time = start_time

        self.shuffle_pat_list = shuffle_pat_list

        self.individual_patient_window = individual_patient_window

        self.individual_patient_window_df = individual_patient_window_df

        self.individual_patient_window_start_column_name = individual_patient_window_start_column_name

        self.individual_patient_id_column_name = individual_patient_id_column_name

        self.control_list_path = 'control_path.pkl'
<<<<<<< HEAD

        if (start_time == None):
=======
        
        self.dropna_doc_timestamps
        
        if(start_time ==None):
>>>>>>> 18361b87
            self.start_time = datetime.now()

        if (self.main_options == None):
            if (self.verbosity >= 1):
                print('default main_options set!')

            self.main_options = {'demo': True,
                                 'bmi': False,
                                 'bloods': False,
                                 'drugs': False,
                                 'diagnostics': False,

                                 'core_02': False,
                                 'bed': False,
                                 'vte_status': False,
                                 'hosp_site': False,
                                 'core_resus': False,
                                 'news': False,

                                 'annotations': False,
                                 'annotations_mrc': False,
                                 'negated_presence_annotations': False

                                 }
            if (self.verbosity >= 1):
                print(self.main_options)

        if (self.annot_filter_options == None):
            self.filter_arguments = {
                'Confidence': 0.8,
                'Accuracy': 0.8,
                'types': ['qualifier value', 'procedure', 'substance', 'finding', 'environment', 'disorder', 'observable entity'],
                # Specify the values you want to include in a list
                'Time_Value': ['Recent', 'Past'],
                'Time_Confidence': 0.8,  # Specify the confidence threshold as a float
                # Specify the values you want to include in a list
                'Presence_Value': ['True'],
                'Presence_Confidence': 0.8,  # Specify the confidence threshold as a float
                # Specify the values you want to include in a list
                'Subject_Value': ['Patient'],
                'Subject_Confidence': 0.8  # Specify the confidence threshold as a float
            }

        self.negated_presence_annotations = self.main_options.get(
            'negated_presence_annotations')

        if (remote_dump == False):

            if (self.root_path == None):
                self.root_path = f'{os.getcwd()}/{self.proj_name}/'

            self.pre_annotation_path = self.root_path + self.pre_annotation_path

            self.pre_annotation_path_mrc = self.root_path + self.pre_annotation_path_mrc

            # Make document batch paths for epr and mct

            self.pre_document_batch_path = self.root_path + self.pre_document_batch_path

            self.pre_document_batch_path_mct = self.root_path + \
                self.pre_document_batch_path_mct

            # Make annotation batch paths for epr and mct

            self.pre_document_annotation_batch_path = self.root_path + \
                self.pre_document_annotation_batch_path

            self.pre_document_annotation_batch_path_mct = self.root_path + \
                self.pre_document_annotation_batch_path_mct

            self.output_folder = 'outputs'

            self.output_folder = os.path.join(
                self.root_path, self.output_folder)

            Path(self.pre_annotation_path).mkdir(parents=True, exist_ok=True)
            Path(self.pre_annotation_path_mrc).mkdir(
                parents=True, exist_ok=True)

            Path(self.output_folder).mkdir(parents=True, exist_ok=True)

            Path(self.pre_document_batch_path).mkdir(
                parents=True, exist_ok=True)
            Path(self.pre_document_batch_path_mct).mkdir(
                parents=True, exist_ok=True)

            Path(self.pre_document_annotation_batch_path).mkdir(
                parents=True, exist_ok=True)
            Path(self.pre_document_annotation_batch_path_mct).mkdir(
                parents=True, exist_ok=True)

            print(self.pre_annotation_path)
            print(self.pre_annotation_path_mrc)

            print(self.pre_document_batch_path)
            print(self.pre_document_batch_path_mct)

            print(self.pre_document_annotation_batch_path)
            print(self.pre_document_annotation_batch_path_mct)

            print(self.output_folder)

        self.current_pat_line_path = f"current_pat_lines_parts{self.suffix}/"

        if (remote_dump == False):

            self.current_pat_line_path = self.root_path + self.current_pat_line_path

            self.current_pat_lines_path = self.current_pat_line_path

            Path(self.current_pat_line_path).mkdir(parents=True, exist_ok=True)

        print(self.current_pat_line_path)

        print(f"Setting start_date to: {start_date}")
        self.start_date = start_date

        print(f"Setting years to: {years}")
        self.years = years

        print(f"Setting months to: {months}")
        self.months = months

        print(f"Setting days to: {days}")
        self.days = days

        m = 1

        # self.start_date = datetime.strptime(start_date, "%Y-%m-%d")
        self.time_delta = relativedelta(
            days=days, weeks=0, months=months, years=years)

        # timedelta()

        def calculate_interval(start_date, time_delta, m=1):
            # adjust for time interval width
            end_date = start_date + time_delta
            interval_days = (end_date - start_date).days

            n_intervals = interval_days // m
            return n_intervals

        result = calculate_interval(
            start_date=self.start_date, time_delta=self.time_delta, m=m)

        print(
            f"Number of {m}-day intervals between {start_date} and the calculated end date: {result}")

        # months = [x for x in range(1,4)]
        # years = [x for x in range(2023, 2024)]
        # days = [x for x in range(1,32)]
        # import itertools
        # combinations = list(itertools.product(years, months, days))
        # len(combinations)

        self.slow_execution_threshold_low = timedelta(seconds=10)
        self.slow_execution_threshold_high = timedelta(seconds=30)
        self.slow_execution_threshold_extreme = timedelta(seconds=60)

        priority_list_bool = False

        if (priority_list_bool):
            # add logic to prioritise pats from list.

            df_old_done = pd.read_csv('/data/AS/Samora/HFE/HFE/v18/current_pat_lines_parts/current_pat_lines__part_0_merged.csv',
                                      usecols=['client_idcode', 'Hemochromatosis (disorder)_count_subject_present'])

            priority_list = df_old_done[df_old_done['Hemochromatosis (disorder)_count_subject_present'] > 0]['client_idcode'].to_list(
            )

            all_patient_list = priority_list  # + all_patient_list

        if (self.testing):
            self.treatment_doc_filename = '/home/cogstack/samora/_data/pat2vec_tests/' + \
                treatment_doc_filename

        if (self.remote_dump == False):
            self.sftp_obj = None

        if (self.remote_dump):

            if (self.root_path == None):

                self.root_path = f'/mnt/hdd1/samora/{self.proj_name}/'
                print(f"sftp root_path: {self.root_path}")

            else:
                print(f"sftp root_path: {self.root_path}")

            # Set the hostname, username, and password for the remote machine

            hostname = self.hostname

            username = self.username
            password = self.password

            # Create an SSH client and connect to the remote machine
            self.ssh_client = paramiko.SSHClient()
            self.ssh_client.set_missing_host_key_policy(
                paramiko.AutoAddPolicy())
            self.ssh_client.connect(
                hostname=self.hostname, username=self.username, password=self.password)

            self.sftp_client = self.ssh_client.open_sftp()

            if (self.remote_dump):
                try:
                    # Test if remote_path exists
                    self.sftp_client.chdir(self.root_path)
                except IOError:
                    # Create remote_path
                    self.sftp_client.mkdir(self.root_path)

            self.pre_annotation_path = f"{self.root_path}{self.pre_annotation_path}"
            self.pre_annotation_path_mrc = f"{self.root_path}{self.pre_annotation_path_mrc}"
            self.current_pat_line_path = f"{self.root_path}{self.current_pat_line_path}"
            self.current_pat_lines_path = self.current_pat_line_path

            if (self.remote_dump == False):
                Path(self.current_pat_annot_path).mkdir(
                    parents=True, exist_ok=True)
                Path(self.pre_annotation_path_mrc).mkdir(
                    parents=True, exist_ok=True)

            elif (root_path == f'/mnt/hdd1/samora/{self.proj_name}/'):

                try:
                    # Test if remote_path exists
                    self.sftp_client.chdir(self.pre_annotation_path)
                except IOError:
                    # Create remote_path
                    self.sftp_client.mkdir(self.pre_annotation_path)

                try:
                    # Test if remote_path exists
                    self.sftp_client.chdir(self.pre_annotation_path_mrc)
                except IOError:
                    # Create remote_path
                    self.sftp_client.mkdir(self.pre_annotation_path_mrc)

                try:
                    # Test if remote_path exists
                    self.sftp_client.chdir(self.current_pat_line_path)
                except IOError:
                    # Create remote_path
                    self.sftp_client.mkdir(self.current_pat_line_path)

            self.sftp_obj = self.sftp_client

        else:
            self.sftp_client = None

        self.date_list = generate_date_list(
            self.start_date, self.years, self.months, self.days)

        if (self.verbosity > 0):
            for date in self.date_list[0:5]:
                print(date)

        self.n_pat_lines = len(self.date_list)

        self.model_paths = {

            'aliencat': '/home/aliencat/samora/HFE/HFE/medcat_models/medcat_model_pack_316666b47dfaac07.zip',
            'dgx': '/data/AS/Samora/HFE/HFE/v18/medcat_models/20230328_trained_model_hfe_redone/medcat_model_pack_316666b47dfaac07',
            'dhcap': '/home/jovyan/work/medcat_models/medcat_model_pack_316666b47dfaac07.zip',
            'dhcap02': '/home/cogstack/samora/_data/medcat_models/medcat_model_pack_316666b47dfaac07.zip'

        }

        if (global_start_year == None):
            self.global_start_year, self.global_start_month, self.global_end_year, self.global_end_month = '1995', '01', '2023', '11'
        else:

            self.global_start_year = str(global_start_year).zfill(4)
            self.global_start_month = str(global_start_month).zfill(2)
            self.global_end_year = str(global_end_year).zfill(4)
            self.global_end_month = str(global_end_month).zfill(2)

        def update_global_start_date(self, start_date):

            # Compare and update individual elements of global start date if necessary
            if start_date.year > int(self.global_start_year):
                self.global_start_year = str(start_date.year)
            if start_date.month > int(self.global_start_month):
                self.global_start_month = str(start_date.month)

            print(
                "Warning: Updated global start date as start date later than global start date.")

        update_global_start_date(self, self.start_date)

        if (self.individual_patient_window):
            print("individual_patient_window set!")

            start_column_name = self.individual_patient_window_start_column_name
            offset_column_name = start_column_name + "_offset"

            # time_offset = timedelta(days=days, weeks=0, months=months, years=years)

            # from dateutil.relativedelta import relativedelta

            # Your code with relativedelta
            # time_offset = timedelta(days=days) + relativedelta(months=months, years=years)
            time_offset = relativedelta(days=days, months=months, years=years)

            # print(start_column_name, self.individual_patient_window_start_column_name ,offset_column_name,time_offset )

            # display(self.individual_patient_window_df)

            self.individual_patient_window_df = add_offset_column(self.individual_patient_window_df,
                                                                  start_column_name, offset_column_name, time_offset)

            # display(self.individual_patient_window_df)

            self.patient_dict = build_patient_dict(dataframe=self.individual_patient_window_df,
                                                   patient_id_column=self.individual_patient_id_column_name,
                                                   start_column=f"{start_column_name}_converted",
                                                   end_column=f'{start_column_name}_offset')

            # display(self.patient_dict)

        if (self.verbosity > 1):

            print("Debug message: global_start_year =", self.global_start_year)
            print("Debug message: global_start_month =", self.global_start_month)
            print("Debug message: global_end_year =", self.global_end_year)
            print("Debug message: global_end_month =", self.global_end_month)

        self.skip_additional_listdir = skip_additional_listdir<|MERGE_RESOLUTION|>--- conflicted
+++ resolved
@@ -58,7 +58,6 @@
                  root_path=None,
                  negate_biochem=False,
                  patient_id_column_name='client_idcode',
-<<<<<<< HEAD
                  overwrite_stored_pat_docs=False,
                  store_pat_batch_docs=True,
                  annot_filter_options=None,
@@ -67,75 +66,9 @@
                  individual_patient_window_df=None,
                  individual_patient_window_start_column_name=None,
                  individual_patient_id_column_name=None,
-
-=======
-                 overwrite_stored_pat_docs = False,
-                 store_pat_batch_docs = True,
-                 annot_filter_options = None,
-                 shuffle_pat_list = False,
-                 individual_patient_window = False,
-                 individual_patient_window_df = None,
-                 individual_patient_window_start_column_name = None,
-                 individual_patient_id_column_name = None,
-                 dropna_doc_timestamps = True
-                 
->>>>>>> 18361b87
+                 dropna_doc_timestamps=True
+
                  ):
-        """
-This module defines a configuration class for a data processing pipeline. It includes parameters for file paths, project settings, and various processing options.
-
-Attributes:
-    remote_dump (bool): Indicates whether the data should be dumped remotely.
-    suffix (str): Suffix for file paths.
-    treatment_doc_filename (str): Filename for treatment documents.
-    treatment_control_ratio_n (int): Ratio of treatment to control samples.
-    proj_name (str): Project name. Patient data pre processing batches are stored here.
-    current_path_dir (str): Current path directory.
-    main_options (dict): Dictionary of main processing options. This is a dict of data source:boolean for retrieval and inclusion in output vectors.
-    start_date (datetime): Start date for processing. When should the search begin, example (2022, 1, 1). 
-    years (int): Number of years for processing. How long should the search window be? 
-    months (int): Number of months for processing. ..
-    days (int): Number of days for processing. ...
-    aliencat (bool): Flag for Aliencat processing. Set an env bool and check the paths it sets for medcat model and remote dumping etc.
-    dgx (bool): Flag for DGX processing.
-    dhcap (bool): Flag for DHCAP processing.
-    dhcap02 (bool): Flag for DHCAP02 processing.
-    batch_mode (bool): Flag for batch processing. Working mode. 
-    store_annot (bool): Flag for storing annotations. deprecated.
-    share_sftp (bool): Flag for sharing via SFTP. deprecated.
-    multi_process (bool): Flag for multi-processing. deprecated.
-    annot_first (bool): Flag for annotation priority. deprecated.
-    strip_list (bool): Flag for stripping list. Check for already completed batches of pat vectors to skip in main run. Useful for starting and stopping.
-    verbosity (int): Verbosity level.
-    random_seed_val (int): Random seed value.
-    hostname (str): Remote host name.
-    username (str): Remote username.
-    password (str): Remote password.
-    gpu_mem_threshold (int): GPU memory threshold.
-    testing (bool): Flag for testing mode.
-    use_controls (bool): Flag for using control samples.
-    medcat (bool): Flag for MedCat processing.
-    global_start_year (int): Global start year for processing range.
-    global_start_month (int): Global start month for processing range.
-    global_end_year (int): Global end year for processing range.
-    global_end_month (int): Global end month for processing range.
-    skip_additional_listdir (bool): Flag for skipping additional list directories.
-    start_time (datetime): Start time of the processing.
-    root_path (str): Root path for storing processed data.
-    negate_biochem (bool): Flag for negating biochemistry.
-    patient_id_column_name (str): Column name for patient ID.
-    overwrite_stored_pat_docs (bool): Flag for overwriting stored patient documents.
-    store_pat_batch_docs (bool): Flag for storing patient batch documents.
-    annot_filter_options (dict): Annotation filter options.
-    shuffle_pat_list (bool): Flag for shuffling patient list.
-    individual_patient_window (bool): Flag for individual patient window processing.
-    individual_patient_window_df (pd.DataFrame): DataFrame for individual patient window.
-    individual_patient_window_start_column_name (str): Column name for individual patient window start.
-    individual_patient_id_column_name (str): Column name for individual patient ID.
-
-Methods:
-    update_global_start_date: Updates the global start date based on the provided start date.
-"""
 
         self.suffix = suffix
         self.treatment_doc_filename = treatment_doc_filename
@@ -204,15 +137,8 @@
         self.individual_patient_id_column_name = individual_patient_id_column_name
 
         self.control_list_path = 'control_path.pkl'
-<<<<<<< HEAD
 
         if (start_time == None):
-=======
-        
-        self.dropna_doc_timestamps
-        
-        if(start_time ==None):
->>>>>>> 18361b87
             self.start_time = datetime.now()
 
         if (self.main_options == None):
