import os

import pandas as pd
from clinical_note_splitter.clinical_notes_splitter import split_and_append_chunks
from IPython.display import display

<<<<<<< HEAD
from pat2vec.util.filter_methods import filter_dataframe_by_fuzzy_terms
=======
from pat2vec.util.filter_methods import apply_bloods_data_type_filter, apply_data_type_epr_docs_filters, apply_data_type_mct_docs_filters, filter_dataframe_by_fuzzy_terms
>>>>>>> e0438ffa
from pat2vec.util.methods_annotation import (
    get_pat_document_annotation_batch,
    get_pat_document_annotation_batch_mct,
    get_pat_document_annotation_batch_reports,
)
from pat2vec.util.methods_annotation_regex import append_regex_term_counts
from pat2vec.util.methods_get import exist_check


def get_pat_batch_obs(
    current_pat_client_id_code,
    search_term,
    config_obj=None,
    cohort_searcher_with_terms_and_search=None,
):
    """
    Retrieve batch observations for a patient based on the given parameters.

    Args:
        current_pat_client_id_code (str): The client ID code for the current patient.
        search_term (str): The term used for searching observations.
        config_obj (ConfigObject): An object containing global start and end year/month.
        cohort_searcher_with_terms_and_search (function): A function for searching a cohort with terms.

    Returns:
        list: Batch of observations.

    Raises:
        ValueError: If config_obj is None or missing required attributes.
    """
    if config_obj is None or not all(
        hasattr(config_obj, attr)
        for attr in [
            "global_start_year",
            "global_start_month",
            "global_end_year",
            "global_end_month",
        ]
    ):
        raise ValueError("Invalid or missing configuration object.")

    global_start_year = config_obj.global_start_year
    global_start_month = config_obj.global_start_month
    global_end_year = config_obj.global_end_year
    global_end_month = config_obj.global_end_month
    global_start_day = config_obj.global_start_day
    global_end_day = config_obj.global_end_day

    batch_obs_target_path = os.path.join(
        config_obj.pre_misc_batch_path.replace("misc", search_term),
        str(current_pat_client_id_code) + ".csv",
    )
    existence_check = exist_check(batch_obs_target_path, config_obj)

    try:
        if config_obj.store_pat_batch_observations or existence_check is False:
            batch_target = cohort_searcher_with_terms_and_search(
                index_name="observations",
                fields_list="""observation_guid client_idcode	obscatalogmasteritem_displayname
                                observation_valuetext_analysed observationdocument_recordeddtm 
                                clientvisit_visitidcode""".split(),
                term_name="client_idcode.keyword",
                entered_list=[current_pat_client_id_code],
                search_string=f'obscatalogmasteritem_displayname:("{search_term}") AND '
                f"observationdocument_recordeddtm:[{global_start_year}-{global_start_month}-{global_start_day} TO {global_end_year}-{global_end_month}-{global_end_day}]",
            )
            if (
                config_obj.store_pat_batch_docs
                or config_obj.overwrite_stored_pat_observations
            ):

                directory_path = config_obj.pre_misc_batch_path.replace(
                    "misc", search_term
                )

                if not os.path.exists(directory_path):
                    os.makedirs(directory_path)
                batch_target.to_csv(batch_obs_target_path)
        else:
            batch_target = pd.read_csv(batch_obs_target_path)

        return batch_target
    except Exception as e:

        print(f"Error retrieving batch observations: {e}")
        return []


def get_pat_batch_news(
    current_pat_client_id_code,
    search_term,
    config_obj=None,
    cohort_searcher_with_terms_and_search=None,
):
    """
    Retrieve batch observations for a patient based on the given parameters, specifically for NEWS observations.

    Args:
        current_pat_client_id_code (str): The client ID code for the current patient.
        search_term (str): The term used for searching NEWS observations.
        config_obj (ConfigObject): An object containing global start and end year/month.
        cohort_searcher_with_terms_and_search (function): A function for searching a cohort with terms.

    Returns:
        list: Batch of NEWS observations.

    Raises:
        ValueError: If config_obj is None or missing required attributes.
    """
    if config_obj is None or not all(
        hasattr(config_obj, attr)
        for attr in [
            "global_start_year",
            "global_start_month",
            "global_end_year",
            "global_end_month",
        ]
    ):
        raise ValueError("Invalid or missing configuration object.")

    global_start_year = config_obj.global_start_year
    global_start_month = config_obj.global_start_month
    global_end_year = config_obj.global_end_year
    global_end_month = config_obj.global_end_month
    global_start_day = config_obj.global_start_day
    global_end_day = config_obj.global_end_day

    batch_obs_target_path = os.path.join(
        config_obj.pre_news_batch_path, str(current_pat_client_id_code) + ".csv"
    )
    existence_check = exist_check(batch_obs_target_path, config_obj)

    try:
        if config_obj.store_pat_batch_observations or existence_check is False:
            batch_target = cohort_searcher_with_terms_and_search(
                index_name="observations",
                fields_list="""observation_guid client_idcode obscatalogmasteritem_displayname
                                observation_valuetext_analysed observationdocument_recordeddtm 
                                clientvisit_visitidcode""".split(),
                term_name="client_idcode.keyword",
                entered_list=[current_pat_client_id_code],
                search_string=f'obscatalogmasteritem_displayname:("NEWS" OR "NEWS2") AND '
                f"observationdocument_recordeddtm:[{global_start_year}-{global_start_month}-{global_start_day} TO {global_end_year}-{global_end_month}-{global_end_day}]",
            )
            if (
                config_obj.store_pat_batch_docs
                or config_obj.overwrite_stored_pat_observations
            ):

                batch_target.to_csv(batch_obs_target_path)
        else:
            batch_target = pd.read_csv(batch_obs_target_path)

        return batch_target
    except Exception as e:

        print(f"Error retrieving batch NEWS observations: {e}")
        return []


def get_pat_batch_bmi(
    current_pat_client_id_code,
    search_term,
    config_obj=None,
    cohort_searcher_with_terms_and_search=None,
):
    """
    Retrieve batch observations for a patient based on the given parameters, specifically for BMI-related observations.

    Args:
        current_pat_client_id_code (str): The client ID code for the current patient.
        search_term (str): The term used for searching BMI-related observations.
        config_obj (ConfigObject): An object containing global start and end year/month.
        cohort_searcher_with_terms_and_search (function): A function for searching a cohort with terms.

    Returns:
        list: Batch of BMI-related observations.

    Raises:
        ValueError: If config_obj is None or missing required attributes.
    """
    if config_obj is None or not all(
        hasattr(config_obj, attr)
        for attr in [
            "global_start_year",
            "global_start_month",
            "global_end_year",
            "global_end_month",
        ]
    ):
        raise ValueError("Invalid or missing configuration object.")

    global_start_year = config_obj.global_start_year
    global_start_month = config_obj.global_start_month
    global_end_year = config_obj.global_end_year
    global_end_month = config_obj.global_end_month
    global_start_day = config_obj.global_start_day
    global_end_day = config_obj.global_end_day

    batch_obs_target_path = os.path.join(
        config_obj.pre_bmi_batch_path, str(current_pat_client_id_code) + ".csv"
    )
    existence_check = exist_check(batch_obs_target_path, config_obj)

    try:
        if config_obj.store_pat_batch_observations or existence_check is False:
            batch_target = cohort_searcher_with_terms_and_search(
                index_name="observations",
                fields_list="""observation_guid client_idcode obscatalogmasteritem_displayname
                                observation_valuetext_analysed observationdocument_recordeddtm 
                                clientvisit_visitidcode""".split(),
                term_name="client_idcode.keyword",
                entered_list=[current_pat_client_id_code],
                search_string=f'obscatalogmasteritem_displayname:("OBS BMI" OR "OBS Weight" OR "OBS height") AND '
                f"observationdocument_recordeddtm:[{global_start_year}-{global_start_month}-{global_start_day} TO {global_end_year}-{global_end_month}-{global_end_day}]",
            )
            if (
                config_obj.store_pat_batch_docs
                or config_obj.overwrite_stored_pat_observations
            ):

                batch_target.to_csv(batch_obs_target_path)
        else:
            batch_target = pd.read_csv(batch_obs_target_path)

        return batch_target
    except Exception as e:
        """"""
        print(f"Error retrieving batch BMI-related observations: {e}")
        return []


def get_pat_batch_bloods(
    current_pat_client_id_code,
    search_term,
    config_obj=None,
    cohort_searcher_with_terms_and_search=None,
):
    """
    Retrieve batch basic observations for a patient based on the given parameters, specifically for blood tests.

    Args:
        current_pat_client_id_code (str): The client ID code for the current patient.
        search_term (str): The term used for searching blood test-related observations.
        config_obj (ConfigObject): An object containing global start and end year/month.
        cohort_searcher_with_terms_and_search (function): A function for searching a cohort with terms.

    Returns:
        list: Batch of blood test-related observations.

    Raises:
        ValueError: If config_obj is None or missing required attributes.
    """

    overwrite_stored_pat_observations = config_obj.overwrite_stored_pat_observations
    store_pat_batch_observations = config_obj.store_pat_batch_observations

    batch_obs_target_path = os.path.join(
        config_obj.pre_bloods_batch_path, str(current_pat_client_id_code) + ".csv"
    )

    if config_obj is None or not all(
        hasattr(config_obj, attr)
        for attr in [
            "global_start_year",
            "global_start_month",
            "global_end_year",
            "global_end_month",
        ]
    ):
        raise ValueError("Invalid or missing configuration object.")

    global_start_year = config_obj.global_start_year
    global_start_month = config_obj.global_start_month
    global_end_year = config_obj.global_end_year
    global_end_month = config_obj.global_end_month
    global_start_day = config_obj.global_start_day
    global_end_day = config_obj.global_end_day

    existence_check = exist_check(batch_obs_target_path, config_obj)

    try:
        if store_pat_batch_observations or existence_check is False:

            batch_target = cohort_searcher_with_terms_and_search(
                index_name="basic_observations",
                fields_list=[
                    "client_idcode",
                    "basicobs_itemname_analysed",
                    "basicobs_value_numeric",
                    "basicobs_entered",
                    "clientvisit_serviceguid",
                ],
                term_name="client_idcode.keyword",
                entered_list=[current_pat_client_id_code],
                search_string=f"basicobs_value_numeric:* AND "
                f"updatetime:[{global_start_year}-{global_start_month}-{global_start_day} TO {global_end_year}-{global_end_month}-{global_end_day}]",
            )
<<<<<<< HEAD
            if config_obj.data_type_filter_dict is not None:
                if (
                    config_obj.data_type_filter_dict.get("filter_term_lists").get(
                        "bloods"
                    )
                    is not None
                ):

                    if config_obj.verbosity >= 1:
                        print(
                            "applying doc type filter to bloods",
                            config_obj.data_type_filter_dict,
                        )

                        filter_term_list = config_obj.data_type_filter_dict.get(
                            "filter_term_lists"
                        ).get("bloods")

                        batch_target = filter_dataframe_by_fuzzy_terms(
                            batch_target,
                            filter_term_list,
                            column_name="basicobs_itemname_analysed",
                            verbose=config_obj.verbosity,
                        )
=======

            batch_target = apply_bloods_data_type_filter(config_obj, batch_target)
>>>>>>> e0438ffa

            if config_obj.store_pat_batch_docs or overwrite_stored_pat_observations:
                batch_target.to_csv(batch_obs_target_path)

        else:
            batch_target = pd.read_csv(batch_obs_target_path)

        return batch_target
    except Exception as e:
        """"""
        print(f"Error retrieving batch blood test-related observations: {e}")
        return []


def get_pat_batch_drugs(
    current_pat_client_id_code,
    search_term,
    config_obj=None,
    cohort_searcher_with_terms_and_search=None,
):
    """
    Retrieve batch medication orders for a patient based on the given parameters.

    Args:
        current_pat_client_id_code (str): The client ID code for the current patient.
        search_term (str): The term used for searching medication orders.
        config_obj (ConfigObject): An object containing global start and end year/month.
        cohort_searcher_with_terms_and_search (function): A function for searching a cohort with terms.

    Returns:
        list: Batch of medication orders.

    Raises:
        ValueError: If config_obj is None or missing required attributes.
    """

    if config_obj is None or not all(
        hasattr(config_obj, attr)
        for attr in [
            "global_start_year",
            "global_start_month",
            "global_end_year",
            "global_end_month",
        ]
    ):
        raise ValueError("Invalid or missing configuration object.")

    global_start_year = config_obj.global_start_year
    global_start_month = config_obj.global_start_month
    global_end_year = config_obj.global_end_year
    global_end_month = config_obj.global_end_month
    global_start_day = config_obj.global_start_day
    global_end_day = config_obj.global_end_day

    batch_obs_target_path = os.path.join(
        config_obj.pre_drugs_batch_path, str(current_pat_client_id_code) + ".csv"
    )
    existence_check = exist_check(batch_obs_target_path, config_obj)

    try:

        if config_obj.store_pat_batch_observations or existence_check is False:
            batch_target = cohort_searcher_with_terms_and_search(
                index_name="order",
                fields_list="""client_idcode order_guid order_name order_summaryline order_holdreasontext order_entered clientvisit_visitidcode""".split(),
                term_name="client_idcode.keyword",
                entered_list=[current_pat_client_id_code],
                search_string=f'order_typecode:"medication" AND '
                f"updatetime:[{global_start_year}-{global_start_month}-{global_start_day} TO {global_end_year}-{global_end_month}-{global_end_day}]",
            )

            if (
                config_obj.store_pat_batch_docs
                or config_obj.overwrite_stored_pat_observations
            ):
                batch_target.to_csv(batch_obs_target_path)

        else:
            batch_target = pd.read_csv(batch_obs_target_path)

        return batch_target
    except Exception as e:
        """"""
        print(f"Error retrieving batch medication orders: {e}")
        return []


def get_pat_batch_diagnostics(
    current_pat_client_id_code,
    search_term,
    config_obj=None,
    cohort_searcher_with_terms_and_search=None,
):
    """
    Retrieve batch diagnostic orders for a patient based on the given parameters.

    Args:
        current_pat_client_id_code (str): The client ID code for the current patient.
        search_term (str): The term used for searching diagnostic orders.
        config_obj (ConfigObject): An object containing global start and end year/month.
        cohort_searcher_with_terms_and_search (function): A function for searching a cohort with terms.

    Returns:
        list: Batch of diagnostic orders.

    Raises:
        ValueError: If config_obj is None or missing required attributes.
    """
    if config_obj is None or not all(
        hasattr(config_obj, attr)
        for attr in [
            "global_start_year",
            "global_start_month",
            "global_end_year",
            "global_end_month",
        ]
    ):
        raise ValueError("Invalid or missing configuration object.")

    global_start_year = config_obj.global_start_year
    global_start_month = config_obj.global_start_month
    global_end_year = config_obj.global_end_year
    global_end_month = config_obj.global_end_month
    global_start_day = config_obj.global_start_day
    global_end_day = config_obj.global_end_day

    batch_obs_target_path = os.path.join(
        config_obj.pre_diagnostics_batch_path, str(current_pat_client_id_code) + ".csv"
    )
    existence_check = exist_check(batch_obs_target_path, config_obj)

    try:
        if config_obj.store_pat_batch_observations or existence_check is False:
            batch_target = cohort_searcher_with_terms_and_search(
                index_name="order",
                fields_list="""client_idcode order_guid order_name order_summaryline order_holdreasontext order_entered clientvisit_visitidcode""".split(),
                term_name="client_idcode.keyword",
                entered_list=[current_pat_client_id_code],
                search_string=f'order_typecode:"diagnostic" AND '
                f"updatetime:[{global_start_year}-{global_start_month}-{global_start_day} TO {global_end_year}-{global_end_month}-{global_end_day}]",
            )
            if (
                config_obj.store_pat_batch_docs
                or config_obj.overwrite_stored_pat_observations
            ):

                batch_target.to_csv(batch_obs_target_path)
        else:
            batch_target = pd.read_csv(batch_obs_target_path)
        return batch_target
    except Exception as e:
        """"""
        print(f"Error retrieving batch diagnostic orders: {e}")
        return []


def get_pat_batch_epr_docs(
    current_pat_client_id_code,
    search_term,
    config_obj=None,
    cohort_searcher_with_terms_and_search=None,
):
    """
    Retrieve batch EPR documents for a patient based on the given parameters.

    Args:
        current_pat_client_id_code (str): The client ID code for the current patient.
        search_term (str): The term used for searching EPR documents.
        config_obj (ConfigObject): An object containing global start and end year/month.
        cohort_searcher_with_terms_and_search (function): A function for searching a cohort with terms.

    Returns:
        list: Batch of EPR documents.

    Raises:
        ValueError: If config_obj is None or missing required attributes.
    """
    if config_obj is None or not all(
        hasattr(config_obj, attr)
        for attr in [
            "global_start_year",
            "global_start_month",
            "global_end_year",
            "global_end_month",
        ]
    ):
        raise ValueError("Invalid or missing configuration object.")

    overwrite_stored_pat_docs = config_obj.overwrite_stored_pat_docs
    store_pat_batch_docs = config_obj.store_pat_batch_docs

    split_clinical_notes_bool = config_obj.split_clinical_notes

    batch_epr_target_path = os.path.join(
        config_obj.pre_document_batch_path, str(current_pat_client_id_code) + ".csv"
    )

    global_start_year = config_obj.global_start_year
    global_start_month = config_obj.global_start_month
    global_end_year = config_obj.global_end_year
    global_end_month = config_obj.global_end_month
    global_start_day = config_obj.global_start_day
    global_end_day = config_obj.global_end_day

    global_start_year = str(global_start_year).zfill(4)
    global_start_month = str(global_start_month).zfill(2)
    global_end_year = str(global_end_year).zfill(4)
    global_end_month = str(global_end_month).zfill(2)

    global_start_day = str(global_start_day).zfill(2)
    global_end_day = str(global_end_day).zfill(2)

    if config_obj.verbosity >= 6:
        print("batch_epr_target_path:", batch_epr_target_path)
        print("global_start_year:", global_start_year)
        print("global_start_month:", global_start_month)
        print("global_end_year:", global_end_year)
        print("global_end_month:", global_end_month)
        print("global_start_day:", global_start_day)
        print("global_end_day:", global_end_day)

    existence_check = exist_check(batch_epr_target_path, config_obj)

    try:

        if overwrite_stored_pat_docs or existence_check is False:

            batch_target = cohort_searcher_with_terms_and_search(
                index_name="epr_documents",
                fields_list="""client_idcode document_guid document_description body_analysed updatetime clientvisit_visitidcode""".split(),
                term_name="client_idcode.keyword",
                entered_list=[current_pat_client_id_code],
                search_string=f"updatetime:[{global_start_year}-{global_start_month}-{global_start_day} TO {global_end_year}-{global_end_month}-{global_end_day}]",
            )

            if config_obj.data_type_filter_dict is not None and not batch_target.empty:
                if (
                    config_obj.data_type_filter_dict.get("filter_term_lists").get(
                        "epr_docs"
                    )
                    is not None
                ):

                    if config_obj.verbosity >= 1:
                        print(
                            "applying doc type filter to EPR docs",
                            config_obj.data_type_filter_dict,
                        )

                        filter_term_list = config_obj.data_type_filter_dict.get(
                            "filter_term_lists"
                        ).get("epr_docs")

                        batch_target = filter_dataframe_by_fuzzy_terms(
                            batch_target,
                            filter_term_list,
                            column_name="document_description",
                            verbose=config_obj.verbosity,
                        )

                if (
                    config_obj.data_type_filter_dict.get("filter_term_lists").get(
                        "epr_docs_term_regex"
                    )
                    is not None
                ):
                    if config_obj.verbosity > 1:
                        print("append_regex_term_counts...")
                        display(batch_target)
                    batch_target = append_regex_term_counts(
                        df=batch_target,
                        terms=config_obj.data_type_filter_dict.get(
                            "filter_term_lists"
                        ).get("epr_docs_term_regex"),
                        text_column="body_analysed",
                        debug=config_obj.verbosity > 5,
                    )
            # display(batch_target)

            if config_obj.store_pat_batch_docs or overwrite_stored_pat_docs:
                # batch_target.dropna(subset='body_analysed', inplace=True)

                if config_obj.verbosity >= 3:
                    print("get_epr_docs_predropna", len(batch_target))

                col_list_drop_nan = ["body_analysed", "updatetime", "client_idcode"]

                rows_with_nan = batch_target[
                    batch_target[col_list_drop_nan].isna().any(axis=1)
                ]

                # Drop rows with NaN values
                batch_target = batch_target.drop(rows_with_nan.index).copy()

                if config_obj.verbosity >= 3:
                    print("get_epr_docs_postdropna", len(batch_target))

                # #handle non datetime obs recorded
                # batch_target['updatetime'] = pd.to_datetime(batch_target['updatetime'], errors='coerce')
                # batch_target.dropna(subset=['updatetime'], inplace=True)
                # if(config_obj.verbosity >= 3):
                #     print('get_epr_mct_docs_postdropna on dt col', len(batch_target))
                if split_clinical_notes_bool:

                    batch_target = split_and_append_chunks(batch_target, epr=True)

                batch_target.to_csv(batch_epr_target_path)

        else:
            batch_target = pd.read_csv(batch_epr_target_path)

        return batch_target
    except Exception as e:
        """"""
        print(f"Error retrieving batch EPR documents: {e}")
        raise UnboundLocalError("Error retrieving batch EPR documents.")
        # return []


def get_pat_batch_epr_docs_annotations(
    current_pat_client_id_code, config_obj=None, cat=None, t=None
):

    batch_epr_target_path = os.path.join(
        config_obj.pre_document_batch_path, str(current_pat_client_id_code) + ".csv"
    )

    # print(batch_epr_target_path)
    # cat = config_obj.cat

    # t = config_obj.t

    # add read existing if exist here..
    pre_document_annotation_batch_path = config_obj.pre_document_annotation_batch_path

    current_pat_document_annotation_batch_path = os.path.join(
        pre_document_annotation_batch_path, current_pat_client_id_code + ".csv"
    )

    if exist_check(current_pat_document_annotation_batch_path, config_obj=config_obj):

        # if annotation batch already created, read it

        batch_target = pd.read_csv(current_pat_document_annotation_batch_path)

    else:

        pat_batch = pd.read_csv(batch_epr_target_path)

        pat_batch.dropna(subset=["body_analysed"], axis=0, inplace=True)

        batch_target = get_pat_document_annotation_batch(
            current_pat_client_idcode=current_pat_client_id_code,
            pat_batch=pat_batch,
            cat=cat,
            config_obj=config_obj,
            t=t,
        )

    return batch_target


def get_pat_batch_mct_docs_annotations(
    current_pat_client_id_code, config_obj=None, cat=None, t=None
):

    batch_epr_target_path_mct = os.path.join(
        config_obj.pre_document_batch_path_mct, str(current_pat_client_id_code) + ".csv"
    )

    # cat = config_obj.cat

    # t = config_obj.t

    pre_document_annotation_batch_path_mct = (
        config_obj.pre_document_annotation_batch_path_mct
    )

    current_pat_document_annotation_batch_path = os.path.join(
        pre_document_annotation_batch_path_mct, current_pat_client_id_code + ".csv"
    )

    if exist_check(current_pat_document_annotation_batch_path, config_obj=config_obj):

        # if annotation batch already created, read it

        batch_target = pd.read_csv(current_pat_document_annotation_batch_path)

    else:

        pat_batch = pd.read_csv(batch_epr_target_path_mct)

        pat_batch.dropna(
            subset=["observation_valuetext_analysed"], axis=0, inplace=True
        )

        batch_target = get_pat_document_annotation_batch_mct(
            current_pat_client_idcode=current_pat_client_id_code,
            pat_batch=pat_batch,
            cat=cat,
            config_obj=config_obj,
            t=t,
        )

    return batch_target


def get_pat_batch_reports_docs_annotations(current_pat_client_id_code, config_obj=None, cat=None, t=None):
    batch_reports_target_path_report = os.path.join(
        config_obj.pre_document_batch_path_reports, str(current_pat_client_id_code) + ".csv"
    )

    pre_document_annotation_batch_path_reports = (
        config_obj.pre_document_annotation_batch_path_reports
    )

    current_pat_document_annotation_batch_path = os.path.join(
        pre_document_annotation_batch_path_reports, current_pat_client_id_code + ".csv"
    )

    if exist_check(current_pat_document_annotation_batch_path, config_obj=config_obj):
        batch_target = pd.read_csv(current_pat_document_annotation_batch_path)
    else:
        pat_batch = pd.read_csv(batch_reports_target_path_report)
        pat_batch.dropna(subset=["body_analysed"], axis=0, inplace=True) #composite of textual obs and value analysed concat
        batch_target = get_pat_document_annotation_batch_reports(
            current_pat_client_idcode=current_pat_client_id_code,
            pat_batch=pat_batch,
            cat=cat,
            config_obj=config_obj,
            t=t,
        )

    return batch_target


def get_pat_batch_mct_docs(
    current_pat_client_id_code,
    search_term,
    config_obj=None,
    cohort_searcher_with_terms_and_search=None,
):
    """
    Retrieve batch MCT documents for a patient based on the given parameters.

    Args:
        current_pat_client_id_code (str): The client ID code for the current patient.
        search_term (str): The term used for searching MCT documents.
        config_obj (ConfigObject): An object containing global start and end year/month.
        cohort_searcher_with_terms_and_search (function): A function for searching a cohort with terms.

    Returns:
        list: Batch of MCT documents.

    Raises:
        ValueError: If config_obj is None or missing required attributes.
    """
    if config_obj is None or not all(
        hasattr(config_obj, attr)
        for attr in [
            "global_start_year",
            "global_start_month",
            "global_end_year",
            "global_end_month",
        ]
    ):
        raise ValueError("Invalid or missing configuration object.")

    global_start_year = config_obj.global_start_year
    global_start_month = config_obj.global_start_month
    global_end_year = config_obj.global_end_year
    global_end_month = config_obj.global_end_month
    global_start_day = config_obj.global_start_day
    global_end_day = config_obj.global_end_day

    overwrite_stored_pat_docs = config_obj.overwrite_stored_pat_docs
    store_pat_batch_docs = config_obj.store_pat_batch_docs

    split_clinical_notes_bool = config_obj.split_clinical_notes

    batch_epr_target_path_mct = os.path.join(
        config_obj.pre_document_batch_path_mct, str(current_pat_client_id_code) + ".csv"
    )

    existence_check = exist_check(batch_epr_target_path_mct, config_obj)

    try:
        if overwrite_stored_pat_docs or existence_check is False:

            batch_target = cohort_searcher_with_terms_and_search(
                index_name="observations",
                fields_list="""observation_guid client_idcode obscatalogmasteritem_displayname
                                observation_valuetext_analysed observationdocument_recordeddtm 
                                clientvisit_visitidcode""".split(),
                term_name="client_idcode.keyword",
                entered_list=[current_pat_client_id_code],
                search_string=f'obscatalogmasteritem_displayname:("AoMRC_ClinicalSummary_FT") AND '
                f"observationdocument_recordeddtm:[{global_start_year}-{global_start_month}-{global_start_day} TO {global_end_year}-{global_end_month}-{global_end_day}]",
            )
            batch_target = apply_data_type_mct_docs_filters(config_obj, batch_target)

            if config_obj.store_pat_batch_docs or overwrite_stored_pat_docs:
                # batch_target.dropna(subset='observation_valuetext_analysed', inplace=True)
                if config_obj.verbosity >= 3:
                    print("get_epr_mct_docs_predropna", len(batch_target))
                col_list_drop_nan = [
                    "observation_valuetext_analysed",
                    "observationdocument_recordeddtm",
                    "client_idcode",
                ]

                rows_with_nan = batch_target[
                    batch_target[col_list_drop_nan].isna().any(axis=1)
                ]

                # Drop rows with NaN values
                batch_target = batch_target.drop(rows_with_nan.index).copy()

                if config_obj.verbosity >= 3:
                    print("get_epr_mct_docs_postdropna", len(batch_target))

                # #handle non datetime obs recorded
                # batch_target['observationdocument_recordeddtm'] = pd.to_datetime(batch_target['observationdocument_recordeddtm'], errors='coerce')
                # batch_target.dropna(subset=['observationdocument_recordeddtm'], inplace=True)
                # if(config_obj.verbosity >= 3):
                #     print('get_epr_mct_docs_postdropna on dt col', len(batch_target))

                if split_clinical_notes_bool:

                    batch_target = split_and_append_chunks(
                        batch_target, epr=False, mct=True
                    )

                batch_target.to_csv(batch_epr_target_path_mct)
        else:
            batch_target = pd.read_csv(batch_epr_target_path_mct)

        return batch_target
    except Exception as e:
        """"""
        print(f"Error retrieving batch MCT documents: {e}")
        return []


def get_pat_batch_demo(
    current_pat_client_id_code,
    search_term,
    config_obj=None,
    cohort_searcher_with_terms_and_search=None,
):
    """
    Retrieve batch demographic information for a patient based on the given parameters.

    Args:
        current_pat_client_id_code (str): The client ID code for the current patient.
        search_term (str): The term used for searching demographic information.
        config_obj (ConfigObject): An object containing global start and end year/month.
        cohort_searcher_with_terms_and_search (function): A function for searching a cohort with terms.

    Returns:
        list: Batch of demographic information.

    Raises:
        ValueError: If config_obj is None or missing required attributes.
    """
    if config_obj is None or not all(
        hasattr(config_obj, attr)
        for attr in [
            "global_start_year",
            "global_start_month",
            "global_end_year",
            "global_end_month",
        ]
    ):
        raise ValueError("Invalid or missing configuration object.")

    global_start_year = config_obj.global_start_year
    global_start_month = config_obj.global_start_month
    global_end_year = config_obj.global_end_year
    global_end_month = config_obj.global_end_month
    global_start_day = config_obj.global_start_day
    global_end_day = config_obj.global_end_day

    batch_obs_target_path = os.path.join(
        config_obj.pre_demo_batch_path, str(current_pat_client_id_code) + ".csv"
    )
    existence_check = exist_check(batch_obs_target_path, config_obj)

    try:
        if config_obj.store_pat_batch_observations or existence_check is False:
            batch_target = cohort_searcher_with_terms_and_search(
                index_name="epr_documents",
                fields_list=[
                    "client_idcode",
                    "client_firstname",
                    "client_lastname",
                    "client_dob",
                    "client_gendercode",
                    "client_racecode",
                    "client_deceaseddtm",
                    "updatetime",
                ],
                term_name="client_idcode.keyword",
                entered_list=[current_pat_client_id_code],
                search_string=f"updatetime:[{global_start_year}-{global_start_month}-{global_start_day} TO {global_end_year}-{global_end_month}-{global_end_day}]",
            )
            if (
                config_obj.store_pat_batch_docs
                or config_obj.overwrite_stored_pat_observations
            ):

                batch_target.to_csv(batch_obs_target_path)
        else:
            batch_target = pd.read_csv(batch_obs_target_path)

        return batch_target
    except Exception as e:
        """"""
        print(f"Error retrieving batch demographic information: {e}")
        return []



def get_pat_batch_reports(
    current_pat_client_id_code,
    search_term,
    config_obj=None,
    cohort_searcher_with_terms_and_search=None,
):
    """
    Retrieve batch reports for a patient based on the given parameters.
    Filter reports with doc type filter arg set in config: KHMDC >>>> retreives KHMDC reports

    Args:
        current_pat_client_id_code (str): The client ID code for the current patient.
        search_term (str): The term used for searching report-related observations.
        config_obj (ConfigObject): An object containing global start and end year/month.
        cohort_searcher_with_terms_and_search (function): A function for searching a cohort with terms.

    Returns:
        list: Batch of report-related observations.

    Raises:
        ValueError: If config_obj is None or missing required attributes.
    """

    overwrite_stored_pat_observations = config_obj.overwrite_stored_pat_observations
    store_pat_batch_observations = config_obj.store_pat_batch_observations

    search_term = "reports"

    batch_obs_target_path = os.path.join(
        config_obj.pre_reports_path, str(current_pat_client_id_code) + ".csv"
    )

    #os.makedirs(batch_obs_target_path, exist_ok=True)


    if config_obj is None or not all(
        hasattr(config_obj, attr)
        for attr in [
            "global_start_year",
            "global_start_month",
            "global_end_year",
            "global_end_month",
        ]
    ):
        raise ValueError("Invalid or missing configuration object.")

    global_start_year = config_obj.global_start_year
    global_start_month = config_obj.global_start_month
    global_end_year = config_obj.global_end_year
    global_end_month = config_obj.global_end_month
    global_start_day = config_obj.global_start_day
    global_end_day = config_obj.global_end_day

    existence_check = exist_check(batch_obs_target_path, config_obj)

    try:
        if store_pat_batch_observations or existence_check is False:

            batch_target = cohort_searcher_with_terms_and_search(
                index_name="basic_observations",
                fields_list=[
                    "client_idcode",
                    "updatetime",
                    "textualObs",
                    "basicobs_guid",
                    "basicobs_value_analysed",
                    "basicobs_itemname_analysed"
                ],
                term_name="client_idcode.keyword",
                entered_list=[current_pat_client_id_code],
                search_string=f"basicobs_itemname_analysed:{search_term} AND "
                f"updatetime:[{global_start_year}-{global_start_month}-{global_start_day} TO {global_end_year}-{global_end_month}-{global_end_day}]",
            )

            #batch_target = batch_target.rename(columns={'textualObs': 'body_analysed'})
            batch_target['body_analysed'] = batch_target['textualObs'] + '\n' + batch_target['basicobs_value_analysed']


            # You might need to adjust or add filters specific to report data.

            if config_obj.store_pat_batch_docs or overwrite_stored_pat_observations:
                batch_target.to_csv(batch_obs_target_path)

        else:

            batch_target = pd.read_csv(batch_obs_target_path)

        return batch_target
    except Exception as e:
        """"""
        print(f"Error retrieving batch reports: {e}")
        return []
<|MERGE_RESOLUTION|>--- conflicted
+++ resolved
@@ -4,11 +4,13 @@
 from clinical_note_splitter.clinical_notes_splitter import split_and_append_chunks
 from IPython.display import display
 
-<<<<<<< HEAD
 from pat2vec.util.filter_methods import filter_dataframe_by_fuzzy_terms
-=======
-from pat2vec.util.filter_methods import apply_bloods_data_type_filter, apply_data_type_epr_docs_filters, apply_data_type_mct_docs_filters, filter_dataframe_by_fuzzy_terms
->>>>>>> e0438ffa
+from pat2vec.util.filter_methods import (
+    apply_bloods_data_type_filter,
+    apply_data_type_epr_docs_filters,
+    apply_data_type_mct_docs_filters,
+    filter_dataframe_by_fuzzy_terms,
+)
 from pat2vec.util.methods_annotation import (
     get_pat_document_annotation_batch,
     get_pat_document_annotation_batch_mct,
@@ -307,7 +309,6 @@
                 search_string=f"basicobs_value_numeric:* AND "
                 f"updatetime:[{global_start_year}-{global_start_month}-{global_start_day} TO {global_end_year}-{global_end_month}-{global_end_day}]",
             )
-<<<<<<< HEAD
             if config_obj.data_type_filter_dict is not None:
                 if (
                     config_obj.data_type_filter_dict.get("filter_term_lists").get(
@@ -332,10 +333,8 @@
                             column_name="basicobs_itemname_analysed",
                             verbose=config_obj.verbosity,
                         )
-=======
 
             batch_target = apply_bloods_data_type_filter(config_obj, batch_target)
->>>>>>> e0438ffa
 
             if config_obj.store_pat_batch_docs or overwrite_stored_pat_observations:
                 batch_target.to_csv(batch_obs_target_path)
@@ -743,9 +742,12 @@
     return batch_target
 
 
-def get_pat_batch_reports_docs_annotations(current_pat_client_id_code, config_obj=None, cat=None, t=None):
+def get_pat_batch_reports_docs_annotations(
+    current_pat_client_id_code, config_obj=None, cat=None, t=None
+):
     batch_reports_target_path_report = os.path.join(
-        config_obj.pre_document_batch_path_reports, str(current_pat_client_id_code) + ".csv"
+        config_obj.pre_document_batch_path_reports,
+        str(current_pat_client_id_code) + ".csv",
     )
 
     pre_document_annotation_batch_path_reports = (
@@ -760,7 +762,9 @@
         batch_target = pd.read_csv(current_pat_document_annotation_batch_path)
     else:
         pat_batch = pd.read_csv(batch_reports_target_path_report)
-        pat_batch.dropna(subset=["body_analysed"], axis=0, inplace=True) #composite of textual obs and value analysed concat
+        pat_batch.dropna(
+            subset=["body_analysed"], axis=0, inplace=True
+        )  # composite of textual obs and value analysed concat
         batch_target = get_pat_document_annotation_batch_reports(
             current_pat_client_idcode=current_pat_client_id_code,
             pat_batch=pat_batch,
@@ -958,7 +962,6 @@
         return []
 
 
-
 def get_pat_batch_reports(
     current_pat_client_id_code,
     search_term,
@@ -991,8 +994,7 @@
         config_obj.pre_reports_path, str(current_pat_client_id_code) + ".csv"
     )
 
-    #os.makedirs(batch_obs_target_path, exist_ok=True)
-
+    # os.makedirs(batch_obs_target_path, exist_ok=True)
 
     if config_obj is None or not all(
         hasattr(config_obj, attr)
@@ -1025,7 +1027,7 @@
                     "textualObs",
                     "basicobs_guid",
                     "basicobs_value_analysed",
-                    "basicobs_itemname_analysed"
+                    "basicobs_itemname_analysed",
                 ],
                 term_name="client_idcode.keyword",
                 entered_list=[current_pat_client_id_code],
@@ -1033,9 +1035,12 @@
                 f"updatetime:[{global_start_year}-{global_start_month}-{global_start_day} TO {global_end_year}-{global_end_month}-{global_end_day}]",
             )
 
-            #batch_target = batch_target.rename(columns={'textualObs': 'body_analysed'})
-            batch_target['body_analysed'] = batch_target['textualObs'] + '\n' + batch_target['basicobs_value_analysed']
-
+            # batch_target = batch_target.rename(columns={'textualObs': 'body_analysed'})
+            batch_target["body_analysed"] = (
+                batch_target["textualObs"]
+                + "\n"
+                + batch_target["basicobs_value_analysed"]
+            )
 
             # You might need to adjust or add filters specific to report data.
 
@@ -1050,4 +1055,4 @@
     except Exception as e:
         """"""
         print(f"Error retrieving batch reports: {e}")
-        return []
+        return []