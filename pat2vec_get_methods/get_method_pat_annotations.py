--- conflicted
+++ resolved
@@ -69,22 +69,13 @@
                                                                             start_month,
                                                                             end_year,
                                                                             end_month,
-<<<<<<< HEAD
-                                                                            start_day, end_day, 'updatetime')
+                                                                            start_day, end_day, 'updatetime', dropna=True)
 
         if (len(filtered_batch_epr_docs_annotations) > 0):
 
             df_pat_target = calculate_pretty_name_count_features(
                 filtered_batch_epr_docs_annotations)
 
-=======
-                                                                            start_day, end_day, 'updatetime', dropna=True)
-    
-        if(len(filtered_batch_epr_docs_annotations)>0):
-        
-            df_pat_target = calculate_pretty_name_count_features(filtered_batch_epr_docs_annotations)
-            
->>>>>>> 18361b87
         else:
             if config_obj.verbosity >= 6:
                 print("len(filtered_batch_epr_docs_annotations)>0",
